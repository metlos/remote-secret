--- conflicted
+++ resolved
@@ -156,7 +156,6 @@
 }
 
 func (r *RemoteSecretReconciler) findRemoteSecretsInNamespaceForAuthSA(ctx context.Context, o client.Object) []reconcile.Request {
-
 	if _, ok := o.GetLabels()[api.RemoteSecretAuthServiceAccountLabel]; !ok {
 		return nil
 	}
@@ -507,7 +506,8 @@
 
 	if deps != nil {
 		targetStatus.Namespace = deps.Secret.Namespace
-		targetStatus.Secret.Name = deps.Secret.Name
+		targetStatus.DeployedSecret = &api.DeployedSecretStatus{}
+		targetStatus.DeployedSecret.Name = deps.Secret.Name
 
 		targetStatus.ServiceAccountNames = make([]string, len(deps.ServiceAccounts))
 		for i, sa := range deps.ServiceAccounts {
@@ -521,19 +521,14 @@
 		// The `deps` contains the actual secret as it exists in the target, which will contain more labels and annos (either set by someone
 		// else for the pre-existing secrets or the tracking labels and annos set by the dep handler).
 		depTargetSpec := depHandler.Target.GetSpec()
-		targetStatus.Secret.Labels = depTargetSpec.Labels
-		targetStatus.Secret.Annotations = depTargetSpec.Annotations
+		targetStatus.DeployedSecret.Labels = depTargetSpec.Labels
+		targetStatus.DeployedSecret.Annotations = depTargetSpec.Annotations
+		targetStatus.ExpectedSecret = nil
 	} else {
 		targetStatus.Namespace = targetSpec.Namespace
-<<<<<<< HEAD
-		targetStatus.Secret.Name = ""
-=======
-		targetStatus.SecretName = ""
+		targetStatus.DeployedSecret = nil
 		targetStatus.ExpectedSecret = secretKey
->>>>>>> 1f73a964
 		targetStatus.ServiceAccountNames = []string{}
-		targetStatus.Secret.Labels = nil
-		targetStatus.Secret.Annotations = nil
 		// finalizer depends on this being non-empty only in situations where we never deployed anything to the
 		// target.
 		targetStatus.Error = rerror.AggregateNonNilErrors(depErr, checkPointErr, syncErr).Error()
@@ -543,7 +538,11 @@
 	}
 
 	// keep the backwards-compatibility for users that use this field
-	targetStatus.SecretName = targetStatus.Secret.Name //nolint:staticcheck // SA1019 - this deprecated field needs to be set
+	if targetStatus.DeployedSecret != nil {
+		targetStatus.SecretName = targetStatus.DeployedSecret.Name //nolint:staticcheck // SA1019 - this deprecated field needs to be set
+	} else {
+		targetStatus.SecretName = "" //nolint:staticcheck // SA1019 - this deprecated field needs to be set
+	}
 
 	updateErr = r.Client.Status().Update(ctx, remoteSecret)
 	if syncErr != nil || updateErr != nil {
@@ -702,6 +701,11 @@
 
 	retErr := rerror.NewAggregatedError()
 
+	secretName := ""
+	// should always be non-nil in this method, but let's be paranoid to avoid panics..
+	if target.DeployedSecret != nil {
+		secretName = target.DeployedSecret.Name
+	}
 	secretEv := &corev1.Event{
 		ObjectMeta: metav1.ObjectMeta{
 			GenerateName: rs.Name + "-",
@@ -713,7 +717,7 @@
 		Related: &corev1.ObjectReference{
 			Kind:       "Secret",
 			Namespace:  target.Namespace,
-			Name:       target.Secret.Name,
+			Name:       secretName,
 			APIVersion: "v1",
 		},
 		Type:          "Warning",
