//
// Copyright (c) 2021 Red Hat, Inc.
// Licensed under the Apache License, Version 2.0 (the "License");
// you may not use this file except in compliance with the License.
// You may obtain a copy of the License at
//
//     http://www.apache.org/licenses/LICENSE-2.0
//
// Unless required by applicable law or agreed to in writing, software
// distributed under the License is distributed on an "AS IS" BASIS,
// WITHOUT WARRANTIES OR CONDITIONS OF ANY KIND, either express or implied.
// See the License for the specific language governing permissions and
// limitations under the License.

package bindings

import (
	"context"
	"fmt"

	"github.com/google/go-cmp/cmp"
	"github.com/google/go-cmp/cmp/cmpopts"
	"github.com/redhat-appstudio/remote-secret/pkg/logs"
	"github.com/redhat-appstudio/remote-secret/pkg/sync"
	corev1 "k8s.io/api/core/v1"
	"k8s.io/apimachinery/pkg/api/errors"
	metav1 "k8s.io/apimachinery/pkg/apis/meta/v1"
	"sigs.k8s.io/controller-runtime/pkg/client"
	"sigs.k8s.io/controller-runtime/pkg/log"
)

var (
	// pre-allocated empty map so that we don't have to allocate new empty instances in the serviceAccountSecretDiffOpts
	emptySecretData = map[string][]byte{}

	secretDiffOpts = cmp.Options{
		cmpopts.IgnoreFields(corev1.Secret{}, "TypeMeta"),
	}

	// the service account secrets are treated specially by Kubernetes that automatically adds "ca.crt", "namespace" and
	// "token" entries into the secret's data.
	serviceAccountSecretDiffOpts = cmp.Options{
		cmpopts.IgnoreFields(corev1.Secret{}, "TypeMeta"),
		cmp.FilterPath(func(p cmp.Path) bool {
			return p.Last().String() == ".Data"
		}, cmp.Comparer(func(a map[string][]byte, b map[string][]byte) bool {
			// cmp.Equal short-circuits if it sees nil maps - but we don't want that...
			if a == nil {
				a = emptySecretData
			}
			if b == nil {
				b = emptySecretData
			}

			return cmp.Equal(a, b, cmpopts.IgnoreMapEntries(func(key string, _ []byte) bool {
				switch key {
				case "ca.crt", "namespace", "token":
					return true
				default:
					return false
				}
			}))
		}),
		),
	}
)

type secretHandler[K any] struct {
	Target           SecretDeploymentTarget
	ObjectMarker     ObjectMarker
	SecretDataGetter SecretDataGetter[K]
}

// GetStale detects whether the secret referenced by the target is stale and needs to be replaced by a new one.
// A secret in the target can become stale if it no longer corresponds to the spec of the target.
func (h *secretHandler[K]) GetStale(ctx context.Context) (*corev1.Secret, error) {
	existingSecretName := h.Target.GetActualSecretName()
	spec := h.Target.GetSpec()
	if existingSecretName == "" || NameCorresponds(existingSecretName, spec.Name, spec.GenerateName) {
		return nil, nil
	}

	existingSecret := &corev1.Secret{}
	err := h.Target.GetClient().Get(ctx, client.ObjectKey{Name: existingSecretName, Namespace: h.Target.GetTargetNamespace()}, existingSecret)
	if errors.IsNotFound(err) {
		return nil, nil
	}
	if err != nil {
		return existingSecret, fmt.Errorf("failed to detect whether the secret is stale: %w", err)
	} else {
		return existingSecret, nil
	}
}

// Sync creates or updates the secret with the data from the given key. The recreate flag can be used to force the creation of a new secret even
// if the target already reports an existing secret using its GetActualSecretName method. This can be used to deal with the stale secrets (see GetStale method).
func (h *secretHandler[K]) Sync(ctx context.Context, key K, recreate bool) (*corev1.Secret, string, error) {
	data, errorReason, err := h.SecretDataGetter.GetData(ctx, key)
	if err != nil {
		return nil, errorReason, fmt.Errorf("failed to obtain the secret data: %w", err)
	}

<<<<<<< HEAD
	desiredSpec := h.Target.GetSpec()
	secretName := h.Target.GetActualSecretName()
	if recreate || secretName == "" {
		secretName = desiredSpec.Name
=======
	spec := h.Target.GetSpec()

	secretName := h.Target.GetActualSecretName()
	if recreate || secretName == "" {
		secretName = spec.Name
>>>>>>> 374508b2
	}

	diffOpts := secretDiffOpts

<<<<<<< HEAD
	if desiredSpec.Type == corev1.SecretTypeServiceAccountToken {
=======
	if spec.Type == corev1.SecretTypeServiceAccountToken {
>>>>>>> 374508b2
		diffOpts = serviceAccountSecretDiffOpts
	}

	secret := &corev1.Secret{
		TypeMeta: metav1.TypeMeta{
			Kind:       "Secret",
			APIVersion: "v1",
		},
		ObjectMeta: metav1.ObjectMeta{
			Name:         secretName,
<<<<<<< HEAD
			GenerateName: desiredSpec.GenerateName,
			Namespace:    h.Target.GetTargetNamespace(),
			Labels:       desiredSpec.Labels,
			Annotations:  desiredSpec.Annotations,
		},
		Data: data,
		Type: desiredSpec.Type,
=======
			GenerateName: spec.GenerateName,
			Namespace:    h.Target.GetTargetNamespace(),
			Labels:       spec.Labels,
			Annotations:  spec.Annotations,
		},
		Data: data,
		Type: spec.Type,
>>>>>>> 374508b2
	}

	// we need to construct the list of labels that we want managed on the target secret
	// (i.e the list of keys that we want to delete from the maps if they are no longer desired
	// in our spec).
	// Maybe a little bit non-intuitively, that actually is the set of labels/annos already present
	// on the secret. We need those that are in the desiredSpec to stay and those that are not
	// there to disappear. So by declaring the already present labels as managed we can make that
	// happen.
	managedLabels := h.Target.GetActualManagedLabels()
	managedAnnos := h.Target.GetActualManagedAnnotations()

	if secret.GenerateName == "" {
		secret.GenerateName = h.Target.GetTargetObjectKey().Name + "-secret-"
	}

	_, err = h.ObjectMarker.MarkManaged(ctx, h.Target.GetTargetObjectKey(), secret)
	if err != nil {
		return nil, string(ErrorReasonSecretUpdate), fmt.Errorf("failed to mark the secret as managed in the deployment target (%s): %w", h.Target.GetType(), err)
	}

	syncer := sync.New(h.Target.GetClient())

	lg := log.FromContext(ctx).V(logs.DebugLevel)
	lg.Info("syncing binding secret", "secret", secret, "secretMetadata", &secret.ObjectMeta)

	_, obj, err := syncer.Sync(ctx, nil, secret, diffOpts, sync.LabelsAndAnnotationsSyncOptions{
		ManagedLabelKeys:      managedLabels,
		ManagedAnnotationKeys: managedAnnos,
	})
	if err != nil {
		return nil, string(ErrorReasonSecretUpdate), fmt.Errorf("failed to sync the secret with the token data: %w", err)
	}
	return obj.(*corev1.Secret), "", nil
}

func (h *secretHandler[K]) List(ctx context.Context) ([]*corev1.Secret, error) {
	sl := &corev1.SecretList{}
	opts, err := h.ObjectMarker.ListManagedOptions(ctx, h.Target.GetTargetObjectKey())
	if err != nil {
		return nil, fmt.Errorf("failed to formulate the options to list the secrets in the deployment target (%s): %w", h.Target.GetType(), err)
	}

	opts = append(opts, client.InNamespace(h.Target.GetTargetNamespace()))

	lg := log.FromContext(ctx).V(logs.DebugLevel)
	if err := h.Target.GetClient().List(ctx, sl, opts...); err != nil {
		return []*corev1.Secret{}, fmt.Errorf("failed to list the secrets associated with the deployment target (%s) %+v: %w", h.Target.GetType(), h.Target.GetTargetObjectKey(), err)
	}

	lg.Info("listing secrets managed by target", "targetType", h.Target.GetType(), "targetKey", h.Target.GetTargetObjectKey(), "targetNamespace", h.Target.GetTargetNamespace(), "opts", opts, "secretCount", len(sl.Items))

	ret := []*corev1.Secret{}
	for i := range sl.Items {
		if ok, err := h.ObjectMarker.IsManagedBy(ctx, h.Target.GetTargetObjectKey(), &sl.Items[i]); err != nil {
			return []*corev1.Secret{}, fmt.Errorf("failed to determine if the secret %s is managed while processing the deployment target (%s) %s: %w",
				client.ObjectKeyFromObject(&sl.Items[i]),
				h.Target.GetType(),
				h.Target.GetTargetObjectKey(),
				err)
		} else if ok {
			ret = append(ret, &sl.Items[i])
		}
	}

	return ret, nil
}<|MERGE_RESOLUTION|>--- conflicted
+++ resolved
@@ -100,27 +100,15 @@
 		return nil, errorReason, fmt.Errorf("failed to obtain the secret data: %w", err)
 	}
 
-<<<<<<< HEAD
 	desiredSpec := h.Target.GetSpec()
 	secretName := h.Target.GetActualSecretName()
 	if recreate || secretName == "" {
 		secretName = desiredSpec.Name
-=======
-	spec := h.Target.GetSpec()
-
-	secretName := h.Target.GetActualSecretName()
-	if recreate || secretName == "" {
-		secretName = spec.Name
->>>>>>> 374508b2
 	}
 
 	diffOpts := secretDiffOpts
 
-<<<<<<< HEAD
 	if desiredSpec.Type == corev1.SecretTypeServiceAccountToken {
-=======
-	if spec.Type == corev1.SecretTypeServiceAccountToken {
->>>>>>> 374508b2
 		diffOpts = serviceAccountSecretDiffOpts
 	}
 
@@ -131,7 +119,6 @@
 		},
 		ObjectMeta: metav1.ObjectMeta{
 			Name:         secretName,
-<<<<<<< HEAD
 			GenerateName: desiredSpec.GenerateName,
 			Namespace:    h.Target.GetTargetNamespace(),
 			Labels:       desiredSpec.Labels,
@@ -139,15 +126,6 @@
 		},
 		Data: data,
 		Type: desiredSpec.Type,
-=======
-			GenerateName: spec.GenerateName,
-			Namespace:    h.Target.GetTargetNamespace(),
-			Labels:       spec.Labels,
-			Annotations:  spec.Annotations,
-		},
-		Data: data,
-		Type: spec.Type,
->>>>>>> 374508b2
 	}
 
 	// we need to construct the list of labels that we want managed on the target secret
