--- conflicted
+++ resolved
@@ -22,11 +22,7 @@
 	"github.com/cenkalti/backoff/v4"
 	api "github.com/redhat-appstudio/remote-secret/api/v1beta1"
 	corev1 "k8s.io/api/core/v1"
-<<<<<<< HEAD
-	"k8s.io/apimachinery/pkg/api/errors"
-=======
 	k8serrors "k8s.io/apimachinery/pkg/api/errors"
->>>>>>> 374508b2
 	"sigs.k8s.io/controller-runtime/pkg/client"
 )
 
@@ -206,11 +202,7 @@
 				err)
 		} else if managed {
 			if err := d.Target.GetClient().Delete(ctx, sa); err != nil {
-<<<<<<< HEAD
-				if !errors.IsNotFound(err) {
-=======
 				if !k8serrors.IsNotFound(err) {
->>>>>>> 374508b2
 					return fmt.Errorf("failed to delete the managed service account %s while cleaning up dependent objects of the secret deployment target (%s) %s: %w",
 						client.ObjectKeyFromObject(sa),
 						d.Target.GetType(),
@@ -238,11 +230,7 @@
 
 	for _, s := range sl {
 		if err := d.Target.GetClient().Delete(ctx, s); err != nil {
-<<<<<<< HEAD
-			if !errors.IsNotFound(err) {
-=======
 			if !k8serrors.IsNotFound(err) {
->>>>>>> 374508b2
 				return fmt.Errorf("failed to delete the secret %s while cleaning up dependent objects of secret deployment target (%s) %s: %w",
 					client.ObjectKeyFromObject(s),
 					d.Target.GetType(),
