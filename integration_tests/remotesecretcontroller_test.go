//
// Copyright (c) 2023 Red Hat, Inc.
// Licensed under the Apache License, Version 2.0 (the "License");
// you may not use this file except in compliance with the License.
// You may obtain a copy of the License at
//
//     http://www.apache.org/licenses/LICENSE-2.0
//
// Unless required by applicable law or agreed to in writing, software
// distributed under the License is distributed on an "AS IS" BASIS,
// WITHOUT WARRANTIES OR CONDITIONS OF ANY KIND, either express or implied.
// See the License for the specific language governing permissions and
// limitations under the License.

package integrationtests

import (
	"github.com/metlos/crenv"
	. "github.com/onsi/ginkgo"
	. "github.com/onsi/gomega"
	api "github.com/redhat-appstudio/remote-secret/api/v1beta1"
	"github.com/redhat-appstudio/remote-secret/controllers/remotesecretstorage"
	corev1 "k8s.io/api/core/v1"
	"k8s.io/apimachinery/pkg/api/meta"
	metav1 "k8s.io/apimachinery/pkg/apis/meta/v1"
	"k8s.io/apimachinery/pkg/util/uuid"
	"sigs.k8s.io/controller-runtime/pkg/client"
)

var _ = Describe("RemoteSecret", func() {
	Describe("Create", func() {
		When("no targets", func() {
			test := crenv.TestSetup{
				ToCreate: []client.Object{
					&api.RemoteSecret{
						ObjectMeta: metav1.ObjectMeta{
							Name:      "test-remote-secret",
							Namespace: "default",
						},
					},
				},
			}

			BeforeEach(func() {
				test.BeforeEach(ITest.Context, ITest.Client, nil)
			})

			AfterEach(func() {
				test.AfterEach(ITest.Context)
			})

			It("succeeds", func() {
				Expect(crenv.GetAll[*api.RemoteSecret](&test.InCluster)).To(HaveLen(1))
			})
		})

		When("with targets", func() {
			test := crenv.TestSetup{
				ToCreate: []client.Object{
					&api.RemoteSecret{
						ObjectMeta: metav1.ObjectMeta{
							Name:      "test-remote-secret",
							Namespace: "default",
						},
						Spec: api.RemoteSecretSpec{
							Targets: []api.RemoteSecretTarget{
								{
									Namespace: "ns",
								},
							},
						},
					},
				},
			}

			BeforeEach(func() {
				test.BeforeEach(ITest.Context, ITest.Client, nil)
			})

			AfterEach(func() {
				test.AfterEach(ITest.Context)
			})

			It("succeeds", func() {
				Expect(crenv.GetAll[*api.RemoteSecret](&test.InCluster)).To(HaveLen(1))
			})
		})

		When("with target overrides", func() {
			test := crenv.TestSetup{
				ToCreate: []client.Object{
					&api.RemoteSecret{
						ObjectMeta: metav1.ObjectMeta{
							Name:      "test-remote-secret",
							Namespace: "default",
						},
						Spec: api.RemoteSecretSpec{
							Secret: api.LinkableSecretSpec{
								Name: "spec-name",
							},
							Targets: []api.RemoteSecretTarget{
								{
									Namespace: "default",
									Secret: &api.SecretOverride{
										Name: "target-name",
									},
								},
							},
						},
						UploadData: map[string][]byte{
							"k1": []byte("v1"),
							"k2": []byte("v2"),
						},
					},
				},
				MonitoredObjectTypes: []client.Object{
					&corev1.Secret{},
				},
			}

			BeforeEach(func() {
				test.BeforeEach(ITest.Context, ITest.Client, nil)
			})

			AfterEach(func() {
				test.AfterEach(ITest.Context)
			})

			It("succeeds", func() {
				test.SettleWithCluster(ITest.Context, func(g Gomega) {
					secPtr := crenv.First[*corev1.Secret](&test.InCluster)
					g.Expect(secPtr).NotTo(BeNil())
					sec := *secPtr
					g.Expect(sec.Name).To(Equal("target-name"))
					g.Expect(sec.Data).To(HaveLen(2))
					g.Expect(sec.Data["k1"]).To(Equal([]byte("v1")))
					g.Expect(sec.Data["k2"]).To(Equal([]byte("v2")))
				})
			})
		})

		When("secret data uploaded", func() {
			test := crenv.TestSetup{
				ToCreate: []client.Object{
					&api.RemoteSecret{
						ObjectMeta: metav1.ObjectMeta{
							Name:      "test-remote-secret",
							Namespace: "default",
						},
					},
				},
			}

			BeforeEach(func() {
				test.BeforeEach(ITest.Context, ITest.Client, nil)
			})

			AfterEach(func() {
				test.AfterEach(ITest.Context)
			})

			It("should have secret data keys in status", func() {
				// Store secret data
				data := &remotesecretstorage.SecretData{
					"a": []byte("b"),
				}
				Expect(ITest.Storage.Store(ITest.Context, *crenv.First[*api.RemoteSecret](&test.InCluster), data)).To(Succeed())

				// Check that status contains the key from secret data
				test.ReconcileWithCluster(ITest.Context, func(g Gomega) {
					rs := *crenv.First[*api.RemoteSecret](&test.InCluster)
					g.Expect(rs).NotTo(BeNil())
					g.Expect(rs.Status.SecretStatus.Keys).To(HaveLen(1))
					g.Expect(rs.Status.SecretStatus.Keys[0]).To(Equal("a"))
				})
			})
		})
	})

	Describe("Update", func() {
		When("target removed", func() {
			var test crenv.TestSetup
			var targetA, targetB string

			BeforeEach(func() {
				targetA = string(uuid.NewUUID())
				targetB = string(uuid.NewUUID())
				Expect(ITest.Client.Create(ITest.Context, &corev1.Namespace{
					ObjectMeta: metav1.ObjectMeta{Name: targetA},
				})).To(Succeed())
				Expect(ITest.Client.Create(ITest.Context, &corev1.Namespace{
					ObjectMeta: metav1.ObjectMeta{Name: targetB},
				})).To(Succeed())

				test = crenv.TestSetup{
					ToCreate: []client.Object{
						&api.RemoteSecret{
							ObjectMeta: metav1.ObjectMeta{
								Name:      "test-remote-secret",
								Namespace: "default",
							},
							Spec: api.RemoteSecretSpec{
								Secret: api.LinkableSecretSpec{
									Name: "injected-secret",
									LinkedTo: []api.SecretLink{{
										ServiceAccount: api.ServiceAccountLink{
											Managed: api.ManagedServiceAccountSpec{
												Name: "injected-sa",
											},
										},
									}},
								},
								Targets: []api.RemoteSecretTarget{{
									Namespace: targetA,
								}, {
									Namespace: targetB,
								}},
							},
						},
					},
				}

				test.BeforeEach(ITest.Context, ITest.Client, nil)
				rs := *crenv.First[*api.RemoteSecret](&test.InCluster)
				Expect(rs).NotTo(BeNil())
				Expect(ITest.Storage.Store(ITest.Context, rs, &remotesecretstorage.SecretData{
					"a": []byte("b"),
				})).To(Succeed())

				// check that secret is created in each target
				test.ReconcileWithCluster(ITest.Context, func(g Gomega) {
					g.Expect(ITest.Client.Get(ITest.Context, client.ObjectKey{Name: "injected-secret", Namespace: targetA}, &corev1.Secret{})).To(Succeed())
					g.Expect(ITest.Client.Get(ITest.Context, client.ObjectKey{Name: "injected-secret", Namespace: targetB}, &corev1.Secret{})).To(Succeed())
				})
			})

			AfterEach(func() {
				test.AfterEach(ITest.Context)
			})

			It("should remove the target secret", func() {
				// remove targetB from the spec
				rs := *crenv.First[*api.RemoteSecret](&test.InCluster)
				Expect(rs).NotTo(BeNil())
				rs.Spec.Targets = []api.RemoteSecretTarget{{Namespace: targetA}}
				Expect(ITest.Client.Update(ITest.Context, rs)).To(Succeed())

				test.SettleWithCluster(ITest.Context, func(g Gomega) {
					rs = *crenv.First[*api.RemoteSecret](&test.InCluster)
					g.Expect(rs.Status.Targets).To(HaveLen(1))
					// check that the secret in targetA is still there but not in targetB
					g.Expect(ITest.Client.Get(ITest.Context, client.ObjectKey{Name: "injected-secret", Namespace: targetA}, &corev1.Secret{})).To(Succeed())
					g.Expect(ITest.Client.Get(ITest.Context, client.ObjectKey{Name: "injected-secret", Namespace: targetB}, &corev1.Secret{})).Error()
				})
			})

			It("should remove the managed service account", func() {
				// remove targetB from the spec
				rs := *crenv.First[*api.RemoteSecret](&test.InCluster)
				Expect(rs).NotTo(BeNil())
				rs.Spec.Targets = []api.RemoteSecretTarget{{Namespace: targetA}}
				Expect(ITest.Client.Update(ITest.Context, rs)).To(Succeed())

				// check that the service account in targetA is still there but not in targetB
				test.SettleWithCluster(ITest.Context, func(g Gomega) {
					rs = *crenv.First[*api.RemoteSecret](&test.InCluster)
					g.Expect(rs.Status.Targets).To(HaveLen(1))
					g.Expect(ITest.Client.Get(ITest.Context, client.ObjectKey{Name: "injected-sa", Namespace: targetA}, &corev1.ServiceAccount{})).To(Succeed())
					g.Expect(ITest.Client.Get(ITest.Context, client.ObjectKey{Name: "injected-sa", Namespace: targetB}, &corev1.ServiceAccount{})).Error()
				})
			})
		})

		When("target added", func() {
		})

		When("secret spec changed", func() {
		})

		When("linked SAs changed", func() {
		})

		When("overriden targets", func() {
			test := crenv.TestSetup{
				ToCreate: []client.Object{
					&api.RemoteSecret{
						ObjectMeta: metav1.ObjectMeta{
							Name:      "rs",
							Namespace: "default",
						},
						Spec: api.RemoteSecretSpec{
							Secret: api.LinkableSecretSpec{
								GenerateName: "spec-secret-",
							},
							Targets: []api.RemoteSecretTarget{
								{
									Namespace: "default",
								},
							},
						},
						UploadData: map[string][]byte{
							"k1": []byte("v1"),
							"k2": []byte("v2"),
						},
					},
				},
				MonitoredObjectTypes: []client.Object{
					&corev1.Secret{}, &corev1.ServiceAccount{},
				},
			}

			BeforeEach(func() {
				test.BeforeEach(ITest.Context, ITest.Client, nil)
			})

			AfterEach(func() {
				test.AfterEach(ITest.Context)
			})

			It("changes overriden target to non-overriden", func() {
				rs := *crenv.First[*api.RemoteSecret](&test.InCluster)

				// first change the target to have an override
				rs.Spec.Targets[0].Secret = &api.SecretOverride{
					GenerateName: "target-secret-",
				}
				Expect(ITest.Client.Update(ITest.Context, rs)).To(Succeed())

				test.SettleWithCluster(ITest.Context, func(g Gomega) {
					secrets := crenv.GetAll[*corev1.Secret](&test.InCluster)
					g.Expect(secrets).To(HaveLen(1))
					if len(secrets) > 0 {
						g.Expect(secrets[0].Name).To(HavePrefix("target-secret-"))
					}
				})

				// and now remove the override
				rs = *crenv.First[*api.RemoteSecret](&test.InCluster)
				rs.Spec.Targets[0].Secret = nil
				Expect(ITest.Client.Update(ITest.Context, rs)).To(Succeed())

				test.SettleWithCluster(ITest.Context, func(g Gomega) {
					secrets := crenv.GetAll[*corev1.Secret](&test.InCluster)
					g.Expect(secrets).To(HaveLen(1))
					if len(secrets) > 0 {
						g.Expect(secrets[0].Name).To(HavePrefix("spec-secret-"))
					}
				})
			})
			It("updates the labels", func() {
				rs := *crenv.First[*api.RemoteSecret](&test.InCluster)

				// first change the target to have an override
				rs.Spec.Targets[0].Secret = &api.SecretOverride{
					Labels: &map[string]string{
						"k1": "v1",
					},
				}
				Expect(ITest.Client.Update(ITest.Context, rs)).To(Succeed())

				// and test that the secret got updated with the label
				test.SettleWithCluster(ITest.Context, func(g Gomega) {
					secrets := crenv.GetAll[*corev1.Secret](&test.InCluster)
					g.Expect(secrets).To(HaveLen(1))
					if len(secrets) > 0 {
						g.Expect(secrets[0].Name).To(HavePrefix("spec-secret-"))
						g.Expect(secrets[0].Labels).NotTo(BeNil())
						g.Expect(secrets[0].Labels["k1"]).To(Equal("v1"))
					}
				})
			})
			It("can remove the labels", func() {
				rs := *crenv.First[*api.RemoteSecret](&test.InCluster)

				// first change the spec to contain labels
				rs.Spec.Secret.Labels = map[string]string{
					"k1": "v1",
				}
				Expect(ITest.Client.Update(ITest.Context, rs)).To(Succeed())

				// and test that the secret got updated with the label
				test.SettleWithCluster(ITest.Context, func(g Gomega) {
					secrets := crenv.GetAll[*corev1.Secret](&test.InCluster)
					g.Expect(secrets).To(HaveLen(1))
					if len(secrets) > 0 {
						g.Expect(secrets[0].Name).To(HavePrefix("spec-secret-"))
						g.Expect(secrets[0].Labels).NotTo(BeNil())
						g.Expect(secrets[0].Labels).To(HaveKeyWithValue("k1", "v1"))
					}
				})

				// now override the labels in the target to contain no labels
				rs = *crenv.First[*api.RemoteSecret](&test.InCluster)
				rs.Spec.Targets[0].Secret = &api.SecretOverride{
					Labels: &map[string]string{},
				}
				Expect(ITest.Client.Update(ITest.Context, rs)).To(Succeed())

				// and check that the labels are no longer present on the secret
				test.SettleWithCluster(ITest.Context, func(g Gomega) {
					secrets := crenv.GetAll[*corev1.Secret](&test.InCluster)
					g.Expect(secrets).To(HaveLen(1))
					if len(secrets) > 0 {
						g.Expect(secrets[0].Name).To(HavePrefix("spec-secret-"))
						// the secret will have a label marking it as linked to the remote secret
						// but it should not contain the labels defined by the secret spec of the RS.
						g.Expect(secrets[0].Labels).NotTo(HaveKey("k1"))
					}
				})
			})
			It("updates the annotations", func() {
				rs := *crenv.First[*api.RemoteSecret](&test.InCluster)

				// first change the target to have an override
				rs.Spec.Targets[0].Secret = &api.SecretOverride{
					Annotations: &map[string]string{
						"k1": "v1",
					},
				}
				Expect(ITest.Client.Update(ITest.Context, rs)).To(Succeed())

				// and test that the secret got updated with the label
				test.SettleWithCluster(ITest.Context, func(g Gomega) {
					secrets := crenv.GetAll[*corev1.Secret](&test.InCluster)
					g.Expect(secrets).To(HaveLen(1))
					if len(secrets) > 0 {
						g.Expect(secrets[0].Name).To(HavePrefix("spec-secret-"))
						g.Expect(secrets[0].Annotations).NotTo(BeNil())
						g.Expect(secrets[0].Annotations["k1"]).To(Equal("v1"))
					}
				})
			})
			It("can remove the annotations", func() {
				rs := *crenv.First[*api.RemoteSecret](&test.InCluster)

				// first change the spec to contain annotations
				rs.Spec.Secret.Annotations = map[string]string{
					"k1": "v1",
				}
				Expect(ITest.Client.Update(ITest.Context, rs)).To(Succeed())

				// and test that the secret got updated with the annotation
				test.SettleWithCluster(ITest.Context, func(g Gomega) {
					secrets := crenv.GetAll[*corev1.Secret](&test.InCluster)
					g.Expect(secrets).To(HaveLen(1))
					if len(secrets) > 0 {
						g.Expect(secrets[0].Name).To(HavePrefix("spec-secret-"))
						g.Expect(secrets[0].Annotations).NotTo(BeNil())
						g.Expect(secrets[0].Annotations).To(HaveKeyWithValue("k1", "v1"))
					}
				})

				// now override the labels in the target to not contain annotations
				rs = *crenv.First[*api.RemoteSecret](&test.InCluster)
				rs.Spec.Targets[0].Secret = &api.SecretOverride{
					Annotations: &map[string]string{},
				}
				Expect(ITest.Client.Update(ITest.Context, rs)).To(Succeed())

				// and check that the annotations are no longer present on the secret
				test.SettleWithCluster(ITest.Context, func(g Gomega) {
					secrets := crenv.GetAll[*corev1.Secret](&test.InCluster)
					g.Expect(secrets).To(HaveLen(1))
					if len(secrets) > 0 {
						g.Expect(secrets[0].Name).To(HavePrefix("spec-secret-"))
						g.Expect(secrets[0].Annotations).NotTo(HaveKey("k1"))
					}
				})
			})
			It("override the name", func() {
				rs := *crenv.First[*api.RemoteSecret](&test.InCluster)

				rs.Spec.Targets[0].Secret = &api.SecretOverride{
					Name: "target-secret",
				}
				Expect(ITest.Client.Update(ITest.Context, rs)).To(Succeed())

				test.SettleWithCluster(ITest.Context, func(g Gomega) {
					secrets := crenv.GetAll[*corev1.Secret](&test.InCluster)
					g.Expect(secrets).To(HaveLen(1))
					if len(secrets) > 0 {
						g.Expect(secrets[0].Name).To(Equal("target-secret"))
					}
				})
			})
			It("update the name override", func() {
				rs := *crenv.First[*api.RemoteSecret](&test.InCluster)

				rs.Spec.Targets[0].Secret = &api.SecretOverride{
					Name: "target-secret",
				}
				Expect(ITest.Client.Update(ITest.Context, rs)).To(Succeed())

				test.SettleWithCluster(ITest.Context, func(g Gomega) {
					secrets := crenv.GetAll[*corev1.Secret](&test.InCluster)
					g.Expect(secrets).To(HaveLen(1))
					if len(secrets) > 0 {
						g.Expect(secrets[0].Name).To(Equal("target-secret"))
					}
				})

				rs = *crenv.First[*api.RemoteSecret](&test.InCluster)
				rs.Spec.Targets[0].Secret.Name = "changed-target-secret"
				Expect(ITest.Client.Update(ITest.Context, rs)).To(Succeed())

				test.SettleWithCluster(ITest.Context, func(g Gomega) {
					secrets := crenv.GetAll[*corev1.Secret](&test.InCluster)
					g.Expect(secrets).To(HaveLen(1))
					if len(secrets) > 0 {
						g.Expect(secrets[0].Name).To(Equal("changed-target-secret"))
					}
				})
			})
			It("override the generateName", func() {
				rs := *crenv.First[*api.RemoteSecret](&test.InCluster)

				rs.Spec.Targets[0].Secret = &api.SecretOverride{
					GenerateName: "target-secret-",
				}
				Expect(ITest.Client.Update(ITest.Context, rs)).To(Succeed())

				test.SettleWithCluster(ITest.Context, func(g Gomega) {
					secrets := crenv.GetAll[*corev1.Secret](&test.InCluster)
					g.Expect(secrets).To(HaveLen(1))
					if len(secrets) > 0 {
						g.Expect(secrets[0].Name).To(HavePrefix("target-secret-"))
					}
				})
			})
			It("update the generateName override", func() {
				rs := *crenv.First[*api.RemoteSecret](&test.InCluster)

				rs.Spec.Targets[0].Secret = &api.SecretOverride{
					GenerateName: "target-secret-",
				}
				Expect(ITest.Client.Update(ITest.Context, rs)).To(Succeed())

				test.SettleWithCluster(ITest.Context, func(g Gomega) {
					secrets := crenv.GetAll[*corev1.Secret](&test.InCluster)
					g.Expect(secrets).To(HaveLen(1))
					if len(secrets) > 0 {
						g.Expect(secrets[0].Name).To(HavePrefix("target-secret-"))
					}
				})

				rs = *crenv.First[*api.RemoteSecret](&test.InCluster)
				rs.Spec.Targets[0].Secret.GenerateName = "changed-target-secret-"
				Expect(ITest.Client.Update(ITest.Context, rs)).To(Succeed())

				test.SettleWithCluster(ITest.Context, func(g Gomega) {
					secrets := crenv.GetAll[*corev1.Secret](&test.InCluster)
					g.Expect(secrets).To(HaveLen(1))
					if len(secrets) > 0 {
						g.Expect(secrets[0].Name).To(HavePrefix("changed-target-secret-"))
					}
				})
			})
			It("updates the linked SAs", func() {
				Skip("not supported yet")
				// rs := *crenv.First[*api.RemoteSecret](&test.InCluster)
				//
				// rs.Spec.Targets[0].Secret = &api.SecretOverride{
				// 	LinkedTo: &[]api.SecretLink{
				// 		{
				// 			ServiceAccount: api.ServiceAccountLink{
				// 				Managed: api.ManagedServiceAccountSpec{
				// 					GenerateName: "managed-sa-",
				// 				},
				// 			},
				// 		},
				// 	},
				// }
				// Expect(ITest.Client.Update(ITest.Context, rs)).To(Succeed())
				//
				// test.SettleWithCluster(ITest.Context, func(g Gomega) {
				// 	secrets := crenv.GetAll[*corev1.Secret](&test.InCluster)
				// 	g.Expect(secrets).To(HaveLen(1))
				// 	if len(secrets) > 0 {
				// 		g.Expect(secrets[0].Name).To(HavePrefix("spec-secret-"))
				// 	}
				// 	sas := crenv.GetAll[*corev1.ServiceAccount](&test.InCluster)
				// 	g.Expect(sas).To(HaveLen(1))
				// 	if len(sas) > 0 {
				// 		g.Expect(sas[0].Name).To(HavePrefix("managed-sa-"))
				// 	}
				// })
			})
			It("can remove the linked SAs", func() {
				Skip("not supported yet")
				// rs := *crenv.First[*api.RemoteSecret](&test.InCluster)
				//
				// rs.Spec.Targets[0].Secret = &api.SecretOverride{
				// 	LinkedTo: &[]api.SecretLink{
				// 		{
				// 			ServiceAccount: api.ServiceAccountLink{
				// 				Managed: api.ManagedServiceAccountSpec{
				// 					GenerateName: "managed-sa-",
				// 				},
				// 			},
				// 		},
				// 	},
				// }
				// Expect(ITest.Client.Update(ITest.Context, rs)).To(Succeed())
				//
				// test.SettleWithCluster(ITest.Context, func(g Gomega) {
				// 	secrets := crenv.GetAll[*corev1.Secret](&test.InCluster)
				// 	g.Expect(secrets).To(HaveLen(1))
				// 	sas := crenv.GetAll[*corev1.ServiceAccount](&test.InCluster)
				// 	g.Expect(sas).To(HaveLen(1))
				// })
				//
				// // now set the LinkedTo to an empty array
				// rs = *crenv.First[*api.RemoteSecret](&test.InCluster)
				// rs.Spec.Targets[0].Secret.LinkedTo = nil
				// Expect(ITest.Client.Update(ITest.Context, rs)).To(Succeed())
				//
				// test.SettleWithCluster(ITest.Context, func(g Gomega) {
				// 	sas := crenv.GetAll[*corev1.ServiceAccount](&test.InCluster)
				// 	g.Expect(sas).To(BeEmpty())
				// })
			})
			It("can override the linked SAs to empty", func() {
<<<<<<< HEAD
				rs := *crenv.First[*api.RemoteSecret](&test.InCluster)

				// first update the secret spec to have a SA link
				rs.Spec.Secret.LinkedTo = []api.SecretLink{
					{
						ServiceAccount: api.ServiceAccountLink{
							Managed: api.ManagedServiceAccountSpec{
								GenerateName: "managed-sa-",
							},
						},
					},
				}
				Expect(ITest.Client.Update(ITest.Context, rs)).To(Succeed())
				test.SettleWithCluster(ITest.Context, func(g Gomega) {
					sas := crenv.GetAll[*corev1.ServiceAccount](&test.InCluster)
					g.Expect(sas).To(HaveLen(1))
				})

				// now, try to remove the link by specifying an empty link array at the target
				// while leaving the link in the secret spec of the remote secret.
				rs = *crenv.First[*api.RemoteSecret](&test.InCluster)
				rs.Spec.Targets[0].Secret = &api.SecretOverride{
					LinkedTo: &[]api.SecretLink{},
				}
				Expect(ITest.Client.Update(ITest.Context, rs)).To(Succeed())

				test.SettleWithCluster(ITest.Context, func(g Gomega) {
					sas := crenv.GetAll[*corev1.ServiceAccount](&test.InCluster)
					g.Expect(sas).To(BeEmpty())
				})
=======
				Skip("not supported yet")
				// 	rs := *crenv.First[*api.RemoteSecret](&test.InCluster)
				//
				// 	// first update the secret spec to have a SA link
				// 	rs.Spec.Secret.LinkedTo = []api.SecretLink{
				// 		{
				// 			ServiceAccount: api.ServiceAccountLink{
				// 				Managed: api.ManagedServiceAccountSpec{
				// 					GenerateName: "managed-sa-",
				// 				},
				// 			},
				// 		},
				// 	}
				// 	Expect(ITest.Client.Update(ITest.Context, rs)).To(Succeed())
				// 	test.SettleWithCluster(ITest.Context, func(g Gomega) {
				// 		sas := crenv.GetAll[*corev1.ServiceAccount](&test.InCluster)
				// 		g.Expect(sas).To(HaveLen(1))
				// 	})
				//
				// 	// now, try to remove the link by specifying an empty link array at the target
				// 	// while leaving the link in the secret spec of the remote secret.
				// 	rs = *crenv.First[*api.RemoteSecret](&test.InCluster)
				// 	rs.Spec.Targets[0].Secret = &api.SecretOverride{
				// 		LinkedTo: &[]api.SecretLink{},
				// 	}
				// 	Expect(ITest.Client.Update(ITest.Context, rs)).To(Succeed())
				//
				// 	test.SettleWithCluster(ITest.Context, func(g Gomega) {
				// 		sas := crenv.GetAll[*corev1.ServiceAccount](&test.InCluster)
				// 		g.Expect(sas).To(BeEmpty())
				// 	})
>>>>>>> 374508b2
			})
		})
	})

	Describe("READ", func() {
		When("data in storage", func() {
			test := crenv.TestSetup{
				ToCreate: []client.Object{
					&api.RemoteSecret{
						ObjectMeta: metav1.ObjectMeta{
							Name:      "test-remote-secret",
							Namespace: "default",
						},
					},
				},
			}

			BeforeEach(func() {
				test.BeforeEach(ITest.Context, ITest.Client, nil)
				rs := *crenv.First[*api.RemoteSecret](&test.InCluster)
				Expect(rs).NotTo(BeNil())
				Expect(ITest.Storage.Store(ITest.Context, rs, &remotesecretstorage.SecretData{
					"a": []byte("b"),
				})).To(Succeed())
			})

			AfterEach(func() {
				test.AfterEach(ITest.Context)
			})
			It("should report in condition if data is in storage", func() {
				// Check that data obtained
				test.ReconcileWithCluster(ITest.Context, func(g Gomega) {
					rs := *crenv.First[*api.RemoteSecret](&test.InCluster)
					g.Expect(rs).NotTo(BeNil())
					g.Expect(len(rs.Status.Conditions)).To(Equal(2))
					g.Expect(meta.IsStatusConditionTrue(rs.Status.Conditions, string(api.RemoteSecretConditionTypeDataObtained))).To(BeTrue())
				})
			})

			It("should report in condition if data is missing in storage", func() {
				// Check that data obtained
				test.ReconcileWithCluster(ITest.Context, func(g Gomega) {
					rs := *crenv.First[*api.RemoteSecret](&test.InCluster)
					g.Expect(rs).NotTo(BeNil())
					g.Expect(len(rs.Status.Conditions)).To(Equal(2))
					g.Expect(meta.IsStatusConditionTrue(rs.Status.Conditions, string(api.RemoteSecretConditionTypeDataObtained))).To(BeTrue())
				})

				Expect(ITest.Storage.Delete(ITest.Context, *crenv.First[*api.RemoteSecret](&test.InCluster))).To(Succeed())

				// Check that data is missing
				test.ReconcileWithCluster(ITest.Context, func(g Gomega) {
					rs := *crenv.First[*api.RemoteSecret](&test.InCluster)
					g.Expect(rs).NotTo(BeNil())
					g.Expect(len(rs.Status.Conditions)).To(Equal(2))
					g.Expect(meta.IsStatusConditionTrue(rs.Status.Conditions, string(api.RemoteSecretConditionTypeDataObtained))).To(BeFalse())
				})
			})
		})
	})
	Describe("Delete", func() {
		When("no targets present", func() {
		})

		When("targets present", func() {
		})
	})
})<|MERGE_RESOLUTION|>--- conflicted
+++ resolved
@@ -620,38 +620,6 @@
 				// })
 			})
 			It("can override the linked SAs to empty", func() {
-<<<<<<< HEAD
-				rs := *crenv.First[*api.RemoteSecret](&test.InCluster)
-
-				// first update the secret spec to have a SA link
-				rs.Spec.Secret.LinkedTo = []api.SecretLink{
-					{
-						ServiceAccount: api.ServiceAccountLink{
-							Managed: api.ManagedServiceAccountSpec{
-								GenerateName: "managed-sa-",
-							},
-						},
-					},
-				}
-				Expect(ITest.Client.Update(ITest.Context, rs)).To(Succeed())
-				test.SettleWithCluster(ITest.Context, func(g Gomega) {
-					sas := crenv.GetAll[*corev1.ServiceAccount](&test.InCluster)
-					g.Expect(sas).To(HaveLen(1))
-				})
-
-				// now, try to remove the link by specifying an empty link array at the target
-				// while leaving the link in the secret spec of the remote secret.
-				rs = *crenv.First[*api.RemoteSecret](&test.InCluster)
-				rs.Spec.Targets[0].Secret = &api.SecretOverride{
-					LinkedTo: &[]api.SecretLink{},
-				}
-				Expect(ITest.Client.Update(ITest.Context, rs)).To(Succeed())
-
-				test.SettleWithCluster(ITest.Context, func(g Gomega) {
-					sas := crenv.GetAll[*corev1.ServiceAccount](&test.InCluster)
-					g.Expect(sas).To(BeEmpty())
-				})
-=======
 				Skip("not supported yet")
 				// 	rs := *crenv.First[*api.RemoteSecret](&test.InCluster)
 				//
@@ -683,7 +651,6 @@
 				// 		sas := crenv.GetAll[*corev1.ServiceAccount](&test.InCluster)
 				// 		g.Expect(sas).To(BeEmpty())
 				// 	})
->>>>>>> 374508b2
 			})
 		})
 	})
